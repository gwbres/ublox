//! # ublox
//!
//! This project aims to build a pure-rust I/O library for ublox GPS devices, specifically using the UBX protocol.
//!
//! An example of using this library to talk to a device can be seen in the ublox_cli subfolder of this project.
//!
//! Constructing Packets
//! ====================
//!
//! Constructing packets happens using the `Builder` variant of the packet, for example:
//! ```
//! use ublox::{CfgPrtUartBuilder, UartMode, DataBits, Parity, StopBits, UartPortId};
//!
//! let packet: [u8; 28] = CfgPrtUartBuilder {
//!    portid: UartPortId::Uart1,
//!    reserved0: 0,
//!    tx_ready: 0,
//!    mode: UartMode::new(DataBits::Eight, Parity::None, StopBits::One),
<<<<<<< HEAD
//!    //mode: 0x8d0,
//!    baud_rate: 9600,
//!    //in_proto_mask: 0x07,
//!    in_proto_mask: ublox::InProtoMask::all(),
//!    //out_proto_mask: 0x01,
//!    out_proto_mask: ublox::OutProtoMask::UBLOX, // cfg device for UBX
=======
//!    baud_rate: 9600,
//!    in_proto_mask: ublox::InProtoMask::all(),
//!    out_proto_mask: ublox::OutProtoMask::UBLOX,
>>>>>>> 92d65b7f
//!    flags: 0,
//!    reserved5: 0,
//! }.into_packet_bytes();
//! ```
//! See the documentation for the individual `Builder` structs for information on the fields.
//!
//! Parsing Packets
//! ===============
//!
//! Parsing packets happens by instantiating a `Parser` object and then adding data into it using its `consume()` method. The parser contains an internal buffer of data, and when `consume()` is called that data is copied into the internal buffer and an iterator-like object is returned to access the packets. For example:
//! ```
//! # #[cfg(any(feature = "alloc", feature = "std"))] {
//! use ublox::Parser;
//!
//! let mut parser = Parser::default();
//! let my_raw_data = vec![1, 2, 3, 4]; // From your serial port
//! let mut it = parser.consume(&my_raw_data);
//! loop {
//!     match it.next() {
//!         Some(Ok(packet)) => {
//!             // We've received a &PacketRef, we can handle it
//!         }
//!         Some(Err(_)) => {
//!             // Received a malformed packet
//!         }
//!         None => {
//!             // The internal buffer is now empty
//!             break;
//!         }
//!     }
//! }
//! # }
//! ```
//!
//! no_std Support
//! ==============
//!
//! This library additionally supports no_std environments with a deterministic-size parser. To use this parser, simply create a FixedLinearBuffer and use it to construct a `Parser` object:
//! ```
//! let mut buf = vec![0; 256];
//! let buf = ublox::FixedLinearBuffer::new(&mut buf[..]);
//! let mut parser = ublox::Parser::new(buf);
//! ```
//! The resulting parser can be used like normal. The absolute smallest recommended buffer size is 36 bytes, large enough to contain a NavPosLlh packet.

#![cfg_attr(not(feature = "std"), no_std)]

#[cfg(feature = "alloc")]
extern crate alloc;

pub use crate::{
    error::{DateTimeError, MemWriterError, ParserError},
    parser::{FixedLinearBuffer, Parser, ParserIter, UnderlyingBuffer},
    ubx_packets::*,
};

mod error;
mod parser;
mod ubx_packets;<|MERGE_RESOLUTION|>--- conflicted
+++ resolved
@@ -16,18 +16,9 @@
 //!    reserved0: 0,
 //!    tx_ready: 0,
 //!    mode: UartMode::new(DataBits::Eight, Parity::None, StopBits::One),
-<<<<<<< HEAD
-//!    //mode: 0x8d0,
-//!    baud_rate: 9600,
-//!    //in_proto_mask: 0x07,
-//!    in_proto_mask: ublox::InProtoMask::all(),
-//!    //out_proto_mask: 0x01,
-//!    out_proto_mask: ublox::OutProtoMask::UBLOX, // cfg device for UBX
-=======
 //!    baud_rate: 9600,
 //!    in_proto_mask: ublox::InProtoMask::all(),
 //!    out_proto_mask: ublox::OutProtoMask::UBLOX,
->>>>>>> 92d65b7f
 //!    flags: 0,
 //!    reserved5: 0,
 //! }.into_packet_bytes();
